--- conflicted
+++ resolved
@@ -97,13 +97,6 @@
 
         # calculate fourier encoded positions in the range of [-1, 1], for all axis
 
-<<<<<<< HEAD
-        axis_pos = list(map(lambda size: torch.linspace(-1., 1., steps = size, device = device), axis))
-        pos = torch.stack(torch.meshgrid(*axis_pos, indexing = 'ij'), dim = -1)
-        enc_pos = fourier_encode(pos, self.max_freq, self.num_freq_bands, base = self.freq_base)
-        enc_pos = rearrange(enc_pos, '... n d -> ... (n d)')
-        enc_pos = repeat(enc_pos, '... -> b ...', b = b)
-=======
         axis_pos = list(
             map(
                 lambda size: torch.linspace(-1.0, 1.0, steps=size, device=device),
@@ -118,7 +111,6 @@
         )
         enc_pos = rearrange(enc_pos, "... n d -> ... (n d)")
         enc_pos = repeat(enc_pos, "... -> b ...", b=b)
->>>>>>> 62c314b3
 
         # concat to channels of data and flatten axis
 
