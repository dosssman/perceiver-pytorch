import torch
from einops import rearrange, repeat
<<<<<<< HEAD
from einops.layers.torch import Reduce

# helpers

def exists(val):
    return val is not None

def default(val, d):
    return val if exists(val) else d

def cache_fn(f):
    cache = dict()
    @wraps(f)
    def cached_fn(*args, _cache = True, key = None, **kwargs):
        if not _cache:
            return f(*args, **kwargs)
        nonlocal cache
        if key in cache:
            return cache[key]
        result = f(*args, **kwargs)
        cache[key] = result
        return result
    return cached_fn

def fourier_encode(x, max_freq, num_bands = 4):
    x = x.unsqueeze(-1)
    device, dtype, orig_x = x.device, x.dtype, x

    scales = torch.linspace(1., max_freq / 2, num_bands, device = device, dtype = dtype)
    scales = scales[(*((None,) * (len(x.shape) - 1)), Ellipsis)]

    x = x * scales * pi
    x = torch.cat([x.sin(), x.cos()], dim = -1)
    x = torch.cat((x, orig_x), dim = -1)
    return x

# helper classes

class PreNorm(nn.Module):
    def __init__(self, dim, fn, context_dim = None):
        super().__init__()
        self.fn = fn
        self.norm = nn.LayerNorm(dim)
        self.norm_context = nn.LayerNorm(context_dim) if exists(context_dim) else None

    def forward(self, x, **kwargs):
        x = self.norm(x)

        if exists(self.norm_context):
            context = kwargs['context']
            normed_context = self.norm_context(context)
            kwargs.update(context = normed_context)

        return self.fn(x, **kwargs)

class GEGLU(nn.Module):
    def forward(self, x):
        x, gates = x.chunk(2, dim = -1)
        return x * F.gelu(gates)

class FeedForward(nn.Module):
    def __init__(self, dim, mult = 4, dropout = 0.):
        super().__init__()
        self.net = nn.Sequential(
            nn.Linear(dim, dim * mult * 2),
            GEGLU(),
            nn.Linear(dim * mult, dim),
            nn.Dropout(dropout)
        )

    def forward(self, x):
        return self.net(x)

class Attention(nn.Module):
    def __init__(self, query_dim, context_dim = None, heads = 8, dim_head = 64, dropout = 0.):
        super().__init__()
        inner_dim = dim_head * heads
        context_dim = default(context_dim, query_dim)

        self.scale = dim_head ** -0.5
        self.heads = heads

        self.to_q = nn.Linear(query_dim, inner_dim, bias = False)
        self.to_kv = nn.Linear(context_dim, inner_dim * 2, bias = False)

        self.dropout = nn.Dropout(dropout)
        self.to_out = nn.Linear(inner_dim, query_dim)

    def forward(self, x, context = None, mask = None):
        h = self.heads

        q = self.to_q(x)
        context = default(context, x)
        k, v = self.to_kv(context).chunk(2, dim = -1)

        q, k, v = map(lambda t: rearrange(t, 'b n (h d) -> (b h) n d', h = h), (q, k, v))

        sim = einsum('b i d, b j d -> b i j', q, k) * self.scale

        if exists(mask):
            mask = rearrange(mask, 'b ... -> b (...)')
            max_neg_value = -torch.finfo(sim.dtype).max
            mask = repeat(mask, 'b j -> (b h) () j', h = h)
            sim.masked_fill_(~mask, max_neg_value)

        # attention, what we cannot get enough of
        attn = sim.softmax(dim = -1)
        attn = self.dropout(attn)

        out = einsum('b i j, b j d -> b i d', attn, v)
        out = rearrange(out, '(b h) n d -> b n (h d)', h = h)
        return self.to_out(out)
=======
from torch import nn

from perceiver_pytorch.layers import exists, cache_fn, PreNorm, FeedForward, Attention
from perceiver_pytorch.rotary import SinusoidalEmbeddings
from perceiver_pytorch.utils import encode_position
>>>>>>> 62c314b3

# main class


class Perceiver(nn.Module):
    def __init__(
        self,
        *,
        num_freq_bands,
        depth,
        max_freq,
<<<<<<< HEAD
        input_channels = 3,
        input_axis = 2,
        num_latents = 512,
        latent_dim = 512,
        cross_heads = 1,
        latent_heads = 8,
        cross_dim_head = 64,
        latent_dim_head = 64,
        num_classes = 1000,
        attn_dropout = 0.,
        ff_dropout = 0.,
        weight_tie_layers = False,
        fourier_encode_data = True,
        self_per_cross_attn = 1,
        final_classifier_head = True
=======
        input_channels=3,
        input_axis=2,
        num_latents=512,
        latent_dim=512,
        cross_heads=1,
        latent_heads=8,
        cross_dim_head=64,
        latent_dim_head=64,
        num_classes=1000,
        attn_dropout=0.0,
        ff_dropout=0.0,
        weight_tie_layers=False,
        fourier_encode_data=True,
        sine_only: bool = False,
        self_per_cross_attn=1,
        self_attn_rel_pos=True,
>>>>>>> 62c314b3
    ):
        """
        Perceiver: https://arxiv.org/abs/2103.03206
        The shape of the final attention mechanism will be:
        depth * (cross attention -> self_per_cross_attn * self attention)

        Args:
          num_freq_bands: Number of freq bands, with original value (2 * K + 1)
          depth: Depth of net.
          max_freq: Maximum frequency, hyperparameter depending on how
              fine the data is.
          input_channels: Number of channels for each token of the input.
          input_axis: Number of axes for input data (2 for images, 3 for video)
          num_latents: Number of latents, or induced set points, or centroids.
              Different papers giving it different names.
          latent_dim: Latent dimension.
          cross_heads: Number of heads for cross attention. Paper said 1.
          latent_heads: Number of heads for latent self attention, 8.
          cross_dim_head: Number of dimensions per cross attention head.
          latent_dim_head: Number of dimensions per latent self attention head.
          num_classes: Output number of classes.
          attn_dropout: Attention dropout
          ff_dropout: Feedforward dropout
          weight_tie_layers: Whether to weight tie layers (optional).
          fourier_encode_data: Whether to auto-fourier encode the data, using
              the input_axis given. defaults to True, but can be turned off
              if you are fourier encoding the data yourself.
            sine_only: Use only sine encoding in fourier encoding, compared to using sine and cos
          self_per_cross_attn: Number of self attention blocks per cross attn.
<<<<<<< HEAD
          final_classifier_head: mean pool and project embeddings to number of classes (num_classes) at the end
=======
          self_attn_rel_pos:
>>>>>>> 62c314b3
        """
        super().__init__()
        self.input_axis = input_axis
        self.max_freq = max_freq
        self.num_freq_bands = num_freq_bands

        self.fourier_encode_data = fourier_encode_data
        fourier_channels = (input_axis * ((num_freq_bands * 2) + 1)) if fourier_encode_data else 0
        self.sine_only = sine_only
        input_dim = fourier_channels + input_channels

        # Randomly initialise the 'latent array'.
        self.latents = nn.Parameter(torch.randn(num_latents, latent_dim))

        def get_cross_attn():
            return PreNorm(
                latent_dim,
                Attention(
                    latent_dim,
                    input_dim,
                    heads=cross_heads,
                    dim_head=cross_dim_head,
                    dropout=attn_dropout,
                ),
                context_dim=input_dim,
            )

        def get_cross_ff():
            return PreNorm(latent_dim, FeedForward(latent_dim, dropout=ff_dropout))

        def get_latent_attn():
            return PreNorm(
                latent_dim,
                Attention(
                    latent_dim,
                    heads=latent_heads,
                    dim_head=latent_dim_head,
                    dropout=attn_dropout,
                ),
            )

        def get_latent_ff():
            return PreNorm(latent_dim, FeedForward(latent_dim, dropout=ff_dropout))

        # Cache all the above functions.
        get_cross_attn, get_cross_ff, get_latent_attn, get_latent_ff = map(
            cache_fn, (get_cross_attn, get_cross_ff, get_latent_attn, get_latent_ff)
        )

        self.layers = nn.ModuleList([])
        for i in range(depth):
            should_cache = i > 0 and weight_tie_layers
            cache_args = {"_cache": should_cache}

            self_attns = nn.ModuleList([])

<<<<<<< HEAD
            for block_ind in range(self_per_cross_attn):
                self_attns.append(nn.ModuleList([
                    get_latent_attn(**cache_args, key = block_ind),
                    get_latent_ff(**cache_args, key = block_ind)
                ]))

            self.layers.append(nn.ModuleList([
                get_cross_attn(**cache_args),
                get_cross_ff(**cache_args),
                self_attns
            ]))

        self.to_logits = nn.Sequential(
            Reduce('b n d -> b d', 'mean'),
            nn.LayerNorm(latent_dim),
            nn.Linear(latent_dim, num_classes)
        ) if final_classifier_head else nn.Identity()

    def forward(
        self,
        data,
        mask = None,
        return_embeddings = False
    ):
        b, *axis, _, device, dtype = *data.shape, data.device, data.dtype
        assert len(axis) == self.input_axis, 'input data must have the right number of axis'

        if self.fourier_encode_data:
            # calculate fourier encoded positions in the range of [-1, 1], for all axis

            axis_pos = list(map(lambda size: torch.linspace(-1., 1., steps=size, device=device, dtype=dtype), axis))
            pos = torch.stack(torch.meshgrid(*axis_pos, indexing = 'ij'), dim = -1)
            enc_pos = fourier_encode(pos, self.max_freq, self.num_freq_bands)
            enc_pos = rearrange(enc_pos, '... n d -> ... (n d)')
            enc_pos = repeat(enc_pos, '... -> b ...', b = b)

            data = torch.cat((data, enc_pos), dim = -1)

        # concat to channels of data and flatten axis

        data = rearrange(data, 'b ... d -> b (...) d')
=======
            for _ in range(self_per_cross_attn):
                self_attns.append(
                    nn.ModuleList(
                        [
                            get_latent_attn(**cache_args),
                            get_latent_ff(**cache_args),
                        ]
                    )
                )

            self.layers.append(
                nn.ModuleList(
                    [
                        get_cross_attn(**cache_args),
                        get_cross_ff(**cache_args),
                        self_attns,
                    ]
                )
            )

        self.to_logits = nn.Sequential(nn.LayerNorm(latent_dim), nn.Linear(latent_dim, num_classes))

        self.sinu_emb = None
        if self_attn_rel_pos:
            self.sinu_emb = SinusoidalEmbeddings(latent_dim_head)

    def forward(self, data, mask=None):
        """
        Args:
          data: If sequential is True, then data must be of shape:
              (batch size, sequence length, *axes) where axes would be width
              and height for images.
        """
>>>>>>> 62c314b3

        b, *axis, _ = data.shape
        device = data.device

        assert (
            len(axis) == self.input_axis
        ), f"Input data must have {self.input_axis} axes, not {len(axis)}!"

        if self.fourier_encode_data:
            # Calculate Fourier encoded positions in the range of [-1, 1],
            # for all axes.
            enc_pos = encode_position(
                b,
                axis,
                self.max_freq,
                self.num_freq_bands,
                sine_only=self.sine_only,
            ).type_as(data)

            data = torch.cat((data, enc_pos), dim=-1)

        # Concat to channels of data and flatten axes.
        # b = batch size; d = last dimension of data
        data = rearrange(data, "b ... d -> b (...) d", b=b)

        # x is the 'latent array' in the paper.
        # b = batch size; n = number of latents; d = latent dimensions.
        x = repeat(self.latents, "n d -> b n d", b=b)

        # Rotary embeddings for latents, if specified.
        pos_emb = self.sinu_emb(x) if exists(self.sinu_emb) else None

        # Layers.
        for cross_attn, cross_ff, self_attns in self.layers:
            x = cross_attn(x, context=data, mask=mask) + x
            x = cross_ff(x) + x

            for self_attn, self_ff in self_attns:
                x = self_attn(x, pos_emb=pos_emb) + x
                x = self_ff(x) + x

<<<<<<< HEAD
        # allow for fetching embeddings

        if return_embeddings:
            return x

        # to logits

=======
        x = x.mean(dim=-2)
>>>>>>> 62c314b3
        return self.to_logits(x)<|MERGE_RESOLUTION|>--- conflicted
+++ resolved
@@ -1,125 +1,10 @@
 import torch
 from einops import rearrange, repeat
-<<<<<<< HEAD
-from einops.layers.torch import Reduce
-
-# helpers
-
-def exists(val):
-    return val is not None
-
-def default(val, d):
-    return val if exists(val) else d
-
-def cache_fn(f):
-    cache = dict()
-    @wraps(f)
-    def cached_fn(*args, _cache = True, key = None, **kwargs):
-        if not _cache:
-            return f(*args, **kwargs)
-        nonlocal cache
-        if key in cache:
-            return cache[key]
-        result = f(*args, **kwargs)
-        cache[key] = result
-        return result
-    return cached_fn
-
-def fourier_encode(x, max_freq, num_bands = 4):
-    x = x.unsqueeze(-1)
-    device, dtype, orig_x = x.device, x.dtype, x
-
-    scales = torch.linspace(1., max_freq / 2, num_bands, device = device, dtype = dtype)
-    scales = scales[(*((None,) * (len(x.shape) - 1)), Ellipsis)]
-
-    x = x * scales * pi
-    x = torch.cat([x.sin(), x.cos()], dim = -1)
-    x = torch.cat((x, orig_x), dim = -1)
-    return x
-
-# helper classes
-
-class PreNorm(nn.Module):
-    def __init__(self, dim, fn, context_dim = None):
-        super().__init__()
-        self.fn = fn
-        self.norm = nn.LayerNorm(dim)
-        self.norm_context = nn.LayerNorm(context_dim) if exists(context_dim) else None
-
-    def forward(self, x, **kwargs):
-        x = self.norm(x)
-
-        if exists(self.norm_context):
-            context = kwargs['context']
-            normed_context = self.norm_context(context)
-            kwargs.update(context = normed_context)
-
-        return self.fn(x, **kwargs)
-
-class GEGLU(nn.Module):
-    def forward(self, x):
-        x, gates = x.chunk(2, dim = -1)
-        return x * F.gelu(gates)
-
-class FeedForward(nn.Module):
-    def __init__(self, dim, mult = 4, dropout = 0.):
-        super().__init__()
-        self.net = nn.Sequential(
-            nn.Linear(dim, dim * mult * 2),
-            GEGLU(),
-            nn.Linear(dim * mult, dim),
-            nn.Dropout(dropout)
-        )
-
-    def forward(self, x):
-        return self.net(x)
-
-class Attention(nn.Module):
-    def __init__(self, query_dim, context_dim = None, heads = 8, dim_head = 64, dropout = 0.):
-        super().__init__()
-        inner_dim = dim_head * heads
-        context_dim = default(context_dim, query_dim)
-
-        self.scale = dim_head ** -0.5
-        self.heads = heads
-
-        self.to_q = nn.Linear(query_dim, inner_dim, bias = False)
-        self.to_kv = nn.Linear(context_dim, inner_dim * 2, bias = False)
-
-        self.dropout = nn.Dropout(dropout)
-        self.to_out = nn.Linear(inner_dim, query_dim)
-
-    def forward(self, x, context = None, mask = None):
-        h = self.heads
-
-        q = self.to_q(x)
-        context = default(context, x)
-        k, v = self.to_kv(context).chunk(2, dim = -1)
-
-        q, k, v = map(lambda t: rearrange(t, 'b n (h d) -> (b h) n d', h = h), (q, k, v))
-
-        sim = einsum('b i d, b j d -> b i j', q, k) * self.scale
-
-        if exists(mask):
-            mask = rearrange(mask, 'b ... -> b (...)')
-            max_neg_value = -torch.finfo(sim.dtype).max
-            mask = repeat(mask, 'b j -> (b h) () j', h = h)
-            sim.masked_fill_(~mask, max_neg_value)
-
-        # attention, what we cannot get enough of
-        attn = sim.softmax(dim = -1)
-        attn = self.dropout(attn)
-
-        out = einsum('b i j, b j d -> b i d', attn, v)
-        out = rearrange(out, '(b h) n d -> b n (h d)', h = h)
-        return self.to_out(out)
-=======
 from torch import nn
 
 from perceiver_pytorch.layers import exists, cache_fn, PreNorm, FeedForward, Attention
 from perceiver_pytorch.rotary import SinusoidalEmbeddings
 from perceiver_pytorch.utils import encode_position
->>>>>>> 62c314b3
 
 # main class
 
@@ -131,23 +16,6 @@
         num_freq_bands,
         depth,
         max_freq,
-<<<<<<< HEAD
-        input_channels = 3,
-        input_axis = 2,
-        num_latents = 512,
-        latent_dim = 512,
-        cross_heads = 1,
-        latent_heads = 8,
-        cross_dim_head = 64,
-        latent_dim_head = 64,
-        num_classes = 1000,
-        attn_dropout = 0.,
-        ff_dropout = 0.,
-        weight_tie_layers = False,
-        fourier_encode_data = True,
-        self_per_cross_attn = 1,
-        final_classifier_head = True
-=======
         input_channels=3,
         input_axis=2,
         num_latents=512,
@@ -164,7 +32,6 @@
         sine_only: bool = False,
         self_per_cross_attn=1,
         self_attn_rel_pos=True,
->>>>>>> 62c314b3
     ):
         """
         Perceiver: https://arxiv.org/abs/2103.03206
@@ -194,11 +61,7 @@
               if you are fourier encoding the data yourself.
             sine_only: Use only sine encoding in fourier encoding, compared to using sine and cos
           self_per_cross_attn: Number of self attention blocks per cross attn.
-<<<<<<< HEAD
-          final_classifier_head: mean pool and project embeddings to number of classes (num_classes) at the end
-=======
           self_attn_rel_pos:
->>>>>>> 62c314b3
         """
         super().__init__()
         self.input_axis = input_axis
@@ -255,49 +118,6 @@
 
             self_attns = nn.ModuleList([])
 
-<<<<<<< HEAD
-            for block_ind in range(self_per_cross_attn):
-                self_attns.append(nn.ModuleList([
-                    get_latent_attn(**cache_args, key = block_ind),
-                    get_latent_ff(**cache_args, key = block_ind)
-                ]))
-
-            self.layers.append(nn.ModuleList([
-                get_cross_attn(**cache_args),
-                get_cross_ff(**cache_args),
-                self_attns
-            ]))
-
-        self.to_logits = nn.Sequential(
-            Reduce('b n d -> b d', 'mean'),
-            nn.LayerNorm(latent_dim),
-            nn.Linear(latent_dim, num_classes)
-        ) if final_classifier_head else nn.Identity()
-
-    def forward(
-        self,
-        data,
-        mask = None,
-        return_embeddings = False
-    ):
-        b, *axis, _, device, dtype = *data.shape, data.device, data.dtype
-        assert len(axis) == self.input_axis, 'input data must have the right number of axis'
-
-        if self.fourier_encode_data:
-            # calculate fourier encoded positions in the range of [-1, 1], for all axis
-
-            axis_pos = list(map(lambda size: torch.linspace(-1., 1., steps=size, device=device, dtype=dtype), axis))
-            pos = torch.stack(torch.meshgrid(*axis_pos, indexing = 'ij'), dim = -1)
-            enc_pos = fourier_encode(pos, self.max_freq, self.num_freq_bands)
-            enc_pos = rearrange(enc_pos, '... n d -> ... (n d)')
-            enc_pos = repeat(enc_pos, '... -> b ...', b = b)
-
-            data = torch.cat((data, enc_pos), dim = -1)
-
-        # concat to channels of data and flatten axis
-
-        data = rearrange(data, 'b ... d -> b (...) d')
-=======
             for _ in range(self_per_cross_attn):
                 self_attns.append(
                     nn.ModuleList(
@@ -314,8 +134,9 @@
                         get_cross_attn(**cache_args),
                         get_cross_ff(**cache_args),
                         self_attns,
+            Reduce('b n d -> b d', 'mean'),
                     ]
-                )
+                ) if final_classifier_head else nn.Identity()
             )
 
         self.to_logits = nn.Sequential(nn.LayerNorm(latent_dim), nn.Linear(latent_dim, num_classes))
@@ -331,7 +152,6 @@
               (batch size, sequence length, *axes) where axes would be width
               and height for images.
         """
->>>>>>> 62c314b3
 
         b, *axis, _ = data.shape
         device = data.device
@@ -373,15 +193,5 @@
                 x = self_attn(x, pos_emb=pos_emb) + x
                 x = self_ff(x) + x
 
-<<<<<<< HEAD
-        # allow for fetching embeddings
-
-        if return_embeddings:
-            return x
-
-        # to logits
-
-=======
         x = x.mean(dim=-2)
->>>>>>> 62c314b3
         return self.to_logits(x)