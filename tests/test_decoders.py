--- conflicted
+++ resolved
@@ -61,28 +61,17 @@
     assert out.size() == (2, 3, 12, 16, 16)
 
 
-<<<<<<< HEAD
 def test_conv3d_video_decoder():
-   decoder = ImageDecoder(postprocess_type="conv",
-                          output_channels=12,
-                          input_channels=48,
-                          spatial_upsample=4,
-                          temporal_upsample=2)
-   inputs = torch.randn(2, 1, 48, 64, 64)
-   with torch.no_grad():
-       out = decoder(inputs)
-   assert not torch.isnan(out).any(), "Output included NaNs"
-   assert out.size() == (2, 2, 12, 256, 256)
-=======
-@pytest.mark.skip("This test does not work because the Conv3DUpsample decoder is off by a few timesteps Jacob Sept 2021 - see issue #7")
-def test_conv3d_video_decoder():
-    decoder = ImageDecoder(postprocess_type="conv", output_channels=12, input_channels=48, spatial_upsample=4, temporal_upsample=2)
+    decoder = ImageDecoder(postprocess_type="conv",
+                           output_channels=12,
+                           input_channels=48,
+                           spatial_upsample=4,
+                           temporal_upsample=2)
     inputs = torch.randn(2, 1, 48, 64, 64)
     with torch.no_grad():
         out = decoder(inputs)
     assert not torch.isnan(out).any(), "Output included NaNs"
     assert out.size() == (2, 2, 12, 256, 256)
->>>>>>> c212c1b5
 
 
 def test_patches_video_decoder():
